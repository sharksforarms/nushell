[package]
name = "nu"
version = "0.1.2"
authors = ["Yehuda Katz <wycats@gmail.com>", "Jonathan Turner <jonathan.d.turner@gmail.com>"]
description = "A shell for the GitHub era"
license = "MIT"
edition = "2018"

# See more keys and their definitions at https://doc.rust-lang.org/cargo/reference/manifest.html

[dependencies]
<<<<<<< HEAD
rustyline = "5.0.0"
sysinfo = "0.8.5"
=======
#rustyline = "4.1.0"
rustyline = { git ="https://github.com/kkawakam/rustyline.git" }
sysinfo = "0.8.6"
>>>>>>> 386fa347
chrono = { version = "0.4.6", features = ["serde"] }
chrono-tz = "0.5.1"
derive-new = "0.5.6"
prettytable-rs = "0.8.0"
itertools = "0.8.0"
ansi_term = "0.11.0"
conch-parser = "0.1.1"
nom = "5.0.0-beta2"
dunce = "1.0.0"
indexmap = { version = "1.0.2", features = ["serde-1"] }
chrono-humanize = "0.0.11"
byte-unit = "2.1.0"
ordered-float = "1.0.2"
prettyprint = "0.7.0"
cursive = { version = "0.12.0", features = ["pancurses-backend"], default-features = false }
futures-preview = { version = "0.3.0-alpha.16", features = ["compat", "io-compat"] }
futures-sink-preview = "0.3.0-alpha.16"
tokio-fs = "0.1.6"
futures_codec = "0.2.2"
term = "0.5.2"
bytes = "0.4.12"
log = "0.4.6"
pretty_env_logger = "0.3.0"
lalrpop-util = "0.17.0"
regex = "1.1.6"
serde = "1.0.92"
serde_json = "1.0.39"
serde-hjson = "0.9.0"
serde_yaml = "0.8"
serde_derive = "1.0.92"
getset = "0.0.7"
logos = "0.10.0-rc2"
logos-derive = "0.10.0-rc2"
language-reporting = "0.3.0"
app_dirs = "1.2.1"
toml = "0.5.1"
toml-query = "0.9.0"
clap = "2.33.0"
enum_derive = "0.1.7"
adhoc_derive = "0.1.2"
lazy_static = "1.3.0"
git2 = "0.9.1"
dirs = "2.0.1"
ctrlc = "3.1.3"
ptree = "0.2"
clipboard = "0.5"
reqwest = "0.9"
roxmltree = "0.6.1"
pretty = "0.5.2"
nom_locate = { git = "https://github.com/wycats/nom_locate.git", branch = "nom5" }
derive_more = "0.15.0"
enum-utils = "0.1.0"
unicode-xid = "0.1.0"
serde_ini = "0.2.0"
subprocess = "0.1.18"
sys-info = "0.5.7"

[dependencies.pancurses]
version = "0.16"
features = ["win32a"]

[dev-dependencies]
pretty_assertions = "0.6.1"<|MERGE_RESOLUTION|>--- conflicted
+++ resolved
@@ -9,14 +9,8 @@
 # See more keys and their definitions at https://doc.rust-lang.org/cargo/reference/manifest.html
 
 [dependencies]
-<<<<<<< HEAD
 rustyline = "5.0.0"
-sysinfo = "0.8.5"
-=======
-#rustyline = "4.1.0"
-rustyline = { git ="https://github.com/kkawakam/rustyline.git" }
 sysinfo = "0.8.6"
->>>>>>> 386fa347
 chrono = { version = "0.4.6", features = ["serde"] }
 chrono-tz = "0.5.1"
 derive-new = "0.5.6"
